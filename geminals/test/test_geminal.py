""" Tests olsens.geminals.geminal

"""

#!/usr/bin/env python2

from __future__ import absolute_import, division, print_function

from copy import deepcopy as copy
from itertools import combinations
from scipy.optimize import root as quasinewton
from geminal import APIG
from horton_wrapper import *
from random import shuffle
from slater_det import excite_pairs, excite_orbs

def check_if_exception_raised(func, exception):
    """ Passes if given exception is raised

    Parameter
    ---------
    func : function object
        Function that contains the desired test code
    exception : Exception
        Exception that is raised

    Returns
    -------
    bool
        True if Exception is raised
        False if Exception is not raised
    """
    try:
        func()
    except exception:
        return True
    except:
        return False
    else:
        return False

def test_init():
    """ Check if initialization with bad values raises error
    """
    # check first sets of init
    def f():
        gem = APIG(1., 4, [0b0011])
    assert check_if_exception_raised(f, AssertionError)
    def f():
        gem = APIG(1, 4., [0b0011])
    assert check_if_exception_raised(f, AssertionError)
    def f():
        gem = APIG(1, 4, 0b0011)
    assert check_if_exception_raised(f, AssertionError)
    # check setters
    def f():
        gem = APIG(5, 4, [0b0011])
    assert check_if_exception_raised(f, AssertionError)
    def f():
        gem = APIG(1, 2, [0b0111])
    assert check_if_exception_raised(f, AssertionError)
    def f():
        gem = APIG(3, 6, [0b0101])
    assert check_if_exception_raised(f, AssertionError)
    def f():
        gem = APIG(1, 2, [0b110000])
    assert check_if_exception_raised(f, AssertionError)

def test_setters_getters():
    """ Check if setters and getters are working properly
    """
    gem = APIG(1, 4, [0b00011])
    # check npairs
    assert gem.npairs == 1
    assert gem.npairs == gem._npairs
    # check npairs setter
    gem.npairs = 2
    assert gem.npairs == 2
    def f():
        gem.npairs = 5
    assert check_if_exception_raised(f, AssertionError)
    def f():
        gem.npairs = 0
    assert check_if_exception_raised(f, AssertionError)
    def f():
        gem.npairs = 0.5
    assert check_if_exception_raised(f, AssertionError)
    # check nelec
    gem.npairs = 1
    assert gem.nelec == 2
    gem.npairs = 2
    assert gem.nelec == 4
    # check norbs
    assert gem.norbs == 4
    assert gem.norbs == gem._norbs
    # check norbs setter
    gem.norbs = 7
    assert gem.norbs == 7
    gem.npairs = 5
    def f():
        gem.norbs = 4
    assert check_if_exception_raised(f, AssertionError)
    def f():
        gem.norbs = 9.0
    assert check_if_exception_raised(f, AssertionError)
    # check pspace
    assert gem.pspace == tuple([0b00011])
    assert gem.pspace == tuple([3])
    assert gem.pspace == gem._pspace
    # check pspace setter
    gem.npairs = 2
    gem.norbs = 4
    gem.pspace = tuple([0b0001111])
    assert gem.pspace == tuple([0b001111])
    gem.pspace = tuple([0b001111])
    assert gem.pspace == tuple([0b001111])
    def f():
        gem.pspace = tuple([0b0])
    assert check_if_exception_raised(f, AssertionError)
    def f():
        gem.pspace = tuple([0b01])
    assert check_if_exception_raised(f, AssertionError)
    def f():
        gem.pspace = tuple([0b1100000011])
    assert check_if_exception_raised(f, AssertionError)
    gem.npairs = 3
    gem.norbs = 6
    def f():
        gem.pspace = tuple([0b10111])
    assert check_if_exception_raised(f, AssertionError)

def test_generate_pspace():
    """ test APIG.generate_pspace
    """
    def f():
        gem.generate_pspace()
    # 99 occupied, No virtuals (Not enough SD generated)
    gem = APIG(99, 99, [int('11'*99, 2)])
    assert check_if_exception_raised(f, AssertionError)
    # 1 occupied, 1 virtual (Enough SD with single excitation)
    gem = APIG(1, 2, [0b11])
    assert gem.generate_pspace() == (0b0011, 0b1100, 0b0101)
    # 1 occupied, 99 virtuals (Enough SD with single excitation)
    gem = APIG(1, 99, [0b11])
    pspace = [0b11 << i*2 for i in range(99)] + [0b0101]
    assert gem.generate_pspace() == tuple(pspace)
    # 2 occupied, 2 virtuals (Enough SD with single excitation)
    gem = APIG(2, 4, [0b1111])
    assert gem.generate_pspace() == (0b1111, 0b110011, 0b11000011, 0b00111100,
                                     0b11001100, 0b11110000,
                                     0b010111, 0b01000111, 0b011101)
    # 2 occupied, 3 virtuals (Enough SD with single excitation)
    gem = APIG(2, 5, [0b1111])
    print([bin(i) for i in gem.generate_pspace()])
    assert gem.generate_pspace() == (0b1111, 0b110011, 0b11000011, 0b1100000011,
                                     0b111100, 0b11001100, 0b1100001100,
                                     0b11110000, 0b1100110000,
                                     0b1111000000,
                                     0b010111)
    # 2 occupied, 4 virtuals
    gem = APIG(2, 6, [0b1111])
    pspace = gem.generate_pspace()
    assert len(pspace) == 13
    #  check that each of the generated slated determinant is in the total space
    all_sds = (sum(0b11 << i*2 for i in pairs)
               for pairs in combinations(range(gem.norbs), gem.npairs))
    for i in pspace:
        assert i in all_sds
    #  hand checking
    assert pspace == (0b1111,
                      0b110011, 0b11000011, 0b1100000011, 0b110000000011,
                      0b111100, 0b11001100, 0b1100001100, 0b110000001100,
                      0b11110000, 0b1100110000, 0b110000110000,
                      0b1111000000)
    #  check __init__
    gem2 = APIG(2, 6)
    assert gem.generate_pspace() == gem2.generate_pspace()
    # 3 occupied, 3 virtuals
    gem = APIG(3, 6, [0b111111])
    pspace = gem.generate_pspace()
    assert len(pspace) == 19
    #  check that each of the generated slated determinant is in the total space
    all_sds = [sum(0b11 << i*2 for i in pairs)
               for pairs in combinations(range(gem.norbs), gem.npairs)]
    for i in pspace:
        assert i in all_sds

def test_permanent():
    """ test permanent
    """
    # zero matrix
    matrix = np.zeros((6,6))
    assert APIG.permanent(matrix) == 0
    # identity matrix
    matrix = np.identity(6)
    assert APIG.permanent(matrix) == 1
    # one matrix
    matrix = np.zeros((6,6)) + 1
    assert APIG.permanent(matrix) == np.math.factorial(6)
    # random matrix
    matrix = np.arange(1, 10).reshape((3,3))
    assert APIG.permanent(matrix) == 450

def test_permanent_derivative():
    """ test partial derivative of permanent wrt one of its elements
    """
    # zero matrix
    matrix = np.zeros((6,6))
    assert APIG.permanent_derivative(matrix,5,0) == 0
    # identity matrix
    matrix = np.identity(6)
    assert APIG.permanent_derivative(matrix,3,2) == 0
    assert APIG.permanent_derivative(matrix,3,3) == 1
    # one matrix
    matrix = np.zeros((6,6)) + 1
    assert APIG.permanent_derivative(matrix,5,5) == 2
    # random matrix
    matrix = np.arange(1, 10).reshape((3,3))
    assert APIG.permanent_derivative(matrix,1,2) == 22


def test_overlap():
    """ Tests APIG.overlap
    """
    gem = APIG(3, 6)
    coeff = np.random.rand(3, 6)
    # Bad Slater determinant
    sd = None
    assert gem.overlap(sd, coeff) == 0
    # Slater determinant with different number of electrons
    sd = 0b11
    assert gem.overlap(sd, coeff) == 0
    # Ground state SD
    sd = 0b111111
    assert gem.overlap(sd, coeff) == gem.permanent(coeff[:, :3])
    # Excited SD
    sd = 0b110011001100
    assert gem.overlap(sd, coeff) == gem.permanent(coeff[:, [1, 3, 5]])

def test_double_phi_H_psi():
    """ Tests, APIG.double_phi_H_psi
    """
    gem = APIG(2, 4)
    sd = 0b1111
    coeff = np.eye(2,4)
    one_non = np.random.rand(4,4)
    one = one_non + one_non.T
    two_non = np.random.rand(4,4,4,4)
    two = two_non + np.einsum('jilk', two_non)
    two = two + np.einsum('klij', two)
    # Non Hermitian one
    f = lambda: gem.double_phi_H_psi(sd, coeff, one_non, two)
    assert check_if_exception_raised(f, AssertionError)
    # Non Hermitian two
    f = lambda: gem.double_phi_H_psi(sd, coeff, one, two_non)
    assert check_if_exception_raised(f, AssertionError)
    # Wavefunction is HF ground state
    # Projecting onto HF ground state
    coeff = np.eye(2,4)
    '''
        H = \sum_i (2*h_{ii} + V_{i\bar{i}i\bar{i}}) +
            \sum_{ij} (4*V_{ijij} - 2*V_{ijji} +
            \sum_{ia} V_{i\bar{i}a\bar{a}}
    '''
    # h_{ii} + h_{\bar{i}\bar{i}}
    integral_one = 2*(one[0,0] + one[1,1])
    # V_{i\bar{i}i\bar{i}
    integral_two = two[0,0,0,0] + two[1,1,1,1]
    # 4*V_{ijij} - 2*V_{ijji}
    integral_two += 4*two[0,1,0,1] - 2*two[0,1,1,0]
    # V_{i\bar{i}a\bar{a}}
    # none because excitations of gs sd has zero overlap with this wavefunction
    assert np.allclose(gem.double_phi_H_psi(sd, coeff, one, two), integral_one + integral_two)
    # Wavefunction is a combination of HF ground, Excited states (to 2nd orbital)
    # Projecting onto HF ground state
    coeff[:, 2] = 1
    integral_two += two[0,0,2,2]+two[1,1,2,2]
    assert np.allclose(gem.double_phi_H_psi(sd, coeff, one, two), integral_one + integral_two)
    # Wavefunction is a combination of HF ground, Excited states (to 2nd and 3rd orbitals)
    # Projecting onto HF ground state
    coeff[:, 3] = 1
    integral_two += two[0,0,3,3]+two[1,1,3,3]
    assert np.allclose(gem.double_phi_H_psi(sd, coeff, one, two), integral_one + integral_two)

def test_brute_phi_H_psi():
    # Same test as test_double_phi_H_psi for pair occupied slater determinant
    gem = APIG(2, 4)
    sd = 0b1111
    one = np.random.rand(4,4)
    two = np.random.rand(4,4,4,4)
    one_non = np.random.rand(4,4)
    one = one_non + one_non.T
    two_non = np.random.rand(4,4,4,4)
    two = two_non + np.einsum('jilk', two_non)
    two = two + np.einsum('klij', two)
    # Wavefunction is HF ground state
    # Projecting onto HF ground state
    coeff = np.eye(2,4)
    '''
        H = \sum_i (2*h_{ii} + V_{i\bar{i}i\bar{i}}) +
            \sum_{ij} (4*V_{ijij} - 2*V_{ijji} +
            \sum_{ia} V_{i\bar{i}a\bar{a}}
    '''
    #  h_{ii} + h_{\bar{i}\bar{i}}
    integral_one = 2*(one[0,0] + one[1,1])
    #  V_{i\bar{i}i\bar{i}
    integral_two = two[0,0,0,0] + two[1,1,1,1]
    #  4*V_{ijij} - 2*V_{ijji}
    integral_two += 4*two[0,1,0,1] - 2*two[0,1,1,0]
    #  V_{i\bar{i}a\bar{a}}
    #  none because excitations of gs sd has zero overlap with this wavefunction
    assert np.allclose(gem.brute_phi_H_psi(sd, coeff, one, two), integral_one + integral_two)
    #  Second test
    coeff[:, 2] = 1
    integral_two += two[0,0,2,2] + two[1,1,2,2]
    print(integral_one, integral_two)
    assert np.allclose(gem.brute_phi_H_psi(sd, coeff, one, two), integral_one + integral_two)
    #  Third test
    coeff[:, 3] = 1
    integral_two += two[0,0,3,3] + two[1,1,3,3]
    assert np.allclose(gem.brute_phi_H_psi(sd, coeff, one, two), integral_one + integral_two)
    # Non pair occupied slater determinant (beta to alpha excitation)
    sd = 0b010111
    #  First test
    coeff = np.eye(2,4)
    ''' \sum_ij <00010111|h_ij a_i^\dagger a_j|00001111>
         = <00010111| h_00 + h_\bar{00} + h_11 + h_22 |00001111> +
           <00001111| h_2\bar{1} |00001111>
         = h_2\bar{1}
        h_ij = 0 if i and k do not have the same spin
    '''
    integral_one = 0
    ''' \sum_ijkl <00010111|g_ijkl a_i^\dagger a_k^\dagger a_j a_l|00001111>
         = <00010111| g_0\bar{0}0\bar{0} + g_0101 + g_0202 + g_\bar{0}1\bar{0}1 + g_\bar{0}2\bar{0}2 |00001111> +
           <00001111| g_020\bar{1} + g_\bar{0}2\bar{01} + g_121\bar{1} |00001111>
         = <00001111| V_020\bar{1} + V_\bar{0}2\bar{01} + V_121\bar{1} |00001111> +
           <00001111| V_02\bar{1}0 + V_\bar{0}2\bar{10} + V_12\bar{1}1 |00001111>
       V_ijkl = 0 if i and k do not have the same spin and
                  if j and l do not have the same spin
    '''
    integral_two = 0
    assert np.allclose(gem.brute_phi_H_psi(sd, coeff, one, two), integral_one + integral_two)
    #  Second test
    coeff[:, 2] = 1
    assert np.allclose(gem.brute_phi_H_psi(sd, coeff, one, two), integral_one + integral_two)
    #  Third test
    coeff[:, 3] = 1
    assert np.allclose(gem.brute_phi_H_psi(sd, coeff, one, two), integral_one + integral_two)
<<<<<<< HEAD

def test_jacobian():
    """ Tests, APIG.jacobian()
    """
    npairs = 3
    norbs = 9
    gem = APIG(npairs, norbs)
    coeffs = np.ones((npairs, norbs))
    one = np.ones((norbs, norbs))
    two = np.ones((norbs, norbs, norbs, norbs))
    jac = gem.jacobian(coeffs, one, two, gem.pspace)
    assert jac.shape == (len(gem.pspace), gem.npairs, gem.norbs)
test_jacobian()

test_brute_phi_H_psi()
import sys
sys.exit()
=======
    # Non pair occupied slater determinant (beta to beta excitation)
    sd = 0b100111
    # Wavefunction is a combination of HF ground
    # Projecting onto single excitation of HF ground
    coeff = np.eye(2,4)
    ''' \sum_ij <00100111|h_ij a_i^\dagger a_j|00001111>
         = <00001111| h_\bar{21} |00001111>
        h_ij = 0 if i and k do not have the same spin
    '''
    integral_one = one[2,1]
    ''' \sum_ijkl <00100111|g_ijkl a_i^\dagger a_k^\dagger a_j a_l|00001111>
         = <00001111| g_0\bar{2}0\bar{1} + g_\bar{0201} + g_1\bar{2}1\bar{1} |00001111>
         = <00001111| V_0\bar{2}0\bar{1} + V_\bar{0201} + V_1\bar{2}1\bar{1} - V_\bar{0210}|00001111> -
       V_ijkl = 0 if i and k do not have the same spin and
                  if j and l do not have the same spin
    '''
    integral_two = two[0,2,0,1] + two[0,2,0,1] + two[1,2,1,1] - two[0,2,1,0]
    assert np.allclose(gem.brute_phi_H_psi(sd, coeff, one, two), integral_one + integral_two)
    # Wavefunction is a combination of HF ground, Excited states (to 2nd orbital)
    # Projecting onto single excitation of HF ground
    coeff[:, 2] = 1
    ''' \sum_ij <00100111|h_ij a_i^\dagger a_j|00110011>
         = <00100111| h_12 |00110011>
        \sum_ijkl <00100111|g_ijkl a_i^\dagger a_k^\dagger a_j a_l|00110011>
         = <00110011| g_0102 + g_\bar{0}1\bar{0}2 + g_1\bar{2}2\bar{2} |00110011>
         = <00110011| V_0102 + V_\bar{0}1\bar{0}2 + V_1\bar{2}2\bar{2} - V_0120 |00110011>
    '''
    integral_one += one[1,2]
    integral_two += two[0,1,0,2] + two[0,1,0,2] + two[1,2,2,2] - two[0,1,2,0]
    ''' \sum_ij <00100111|h_ij a_i^\dagger a_j|00111100> = 0
        \sum_ijkl <00100111|g_ijkl a_i^\dagger a_k^\dagger a_j a_l|00111100>
         = <00111100| g_0\bar{01}2 |00111100>
         = <00110011| V_0\bar{01}2 - V_0\bar{0}2\bar{1} |00110011>
         = -<00110011| V_0\bar{0}2\bar{1} |00110011>
    '''
    integral_two -= two[0,0,2,1]
    assert np.allclose(gem.brute_phi_H_psi(sd, coeff, one, two), integral_one + integral_two)
    # Wavefunction is a combination of HF ground, Excited states (to 2nd and 3rd orbitals)
    # Projecting onto single excitation of HF ground
    coeff[:, 3] = 1
    ''' \sum_ij <00100111|h_ij a_i^\dagger a_j|11000011> = 0
        \sum_ijkl <00100111|g_ijkl a_i^\dagger a_k^\dagger a_j a_l|11000011>
         = <11000011| g_1\bar{2}3\bar{3} |11000011>
         = <11000011| V_1\bar{2}3\bar{3} |11000011>
    '''
    integral_two += two[1,2,3,3]
    ''' \sum_ij <00100111|h_ij a_i^\dagger a_j|11001100> =0
        \sum_ijkl <00100111|g_ijkl a_i^\dagger a_k^\dagger a_j a_l|11001100> = 0
    '''
    ''' \sum_ij <00100111|h_ij a_i^\dagger a_j|11110000> = 0
        \sum_ijkl <00100111|g_ijkl a_i^\dagger a_k^\dagger a_j a_l|11110000> = 0
    '''
    assert np.allclose(gem.brute_phi_H_psi(sd, coeff, one, two), integral_one + integral_two)

>>>>>>> 427270f2
'''
test_init()
test_setters_getters()
test_generate_pspace()
test_permanent()
test_permanent_derivative()
test_overlap()
test_double_phi_H_psi()
test_brute_phi_H_psi()
'''

# Define user input
fn = 'test/h4.xyz'
basis = '6-31g'
nocc = 2
maxiter = 100
solver=quasinewton
#solver=lstsq

options = { 'options': { 'maxiter':maxiter,
                         'disp': True,
                         'xatol': 1.0e-12,
                         'fatol': 1.0e-12,
                         #'line_search': 'wolfe',
                         #'eps': 1.0e-12,
                         #'factor': 0.1,
                       },
          }

if solver is quasinewton:
    options['method'] = 'krylov'

# Make geminal, and guess, from HORTON's AP1roG module
inpt = from_horton(fn=fn, basis=basis, nocc=nocc, guess=None)
#inpt = from_horton(fn=fn, basis=basis, nocc=nocc, guess='ap1rog')
basis  = inpt['basis']
coeffs = inpt['coeffs']
energy = inpt['energy']
core = inpt['ham'][2]
guess = coeffs.ravel() #- 0.01*np.random.rand(nocc*basis.nbasis)
#guess = 0.050*(2.0*(np.random.rand(nocc*(basis.nbasis - nocc)) - 1.0))
#guess = np.eye(nocc, M=basis.nbasis)
#guess[:,nocc:] = 0.02*(np.random.rand(nocc, basis.nbasis - nocc) - 1.0)
#guess = guess.ravel()
gem = APIG(nocc, basis.nbasis)
#gem = AP1roG(nocc, basis.nbasis)
backup = copy(guess)

# Run the optimization
print("**********energy**********")
#print(gem.phi_H_psi(min(gem.pspace), coeffs, ham) + inpt['ham'][2])
#print("Guess:\n{}".format(guess))

result = gem(guess, *inpt['ham'][:2], solver=solver, options=options)

print("GUESS")
print(inpt['coeffs'])
print(inpt['energy'])# + inpt['ham'][2])
print("GEMINAL")
print(gem.coeffs)
print(gem.phi_H_psi(gem.ground, gem.coeffs, *inpt['ham'][0:2]) + inpt['ham'][2])
print("OLP:\t{}".format(gem.overlap(gem.ground, gem.coeffs)))


# vim: set textwidth=90 :<|MERGE_RESOLUTION|>--- conflicted
+++ resolved
@@ -319,34 +319,59 @@
     coeff[:, 3] = 1
     integral_two += two[0,0,3,3] + two[1,1,3,3]
     assert np.allclose(gem.brute_phi_H_psi(sd, coeff, one, two), integral_one + integral_two)
-    # Non pair occupied slater determinant (beta to alpha excitation)
-    sd = 0b010111
-    #  First test
+    # Non pair occupied slater determinant (beta to beta excitation)
+    sd = 0b100111
+    # Wavefunction is a combination of HF ground
+    # Projecting onto single excitation of HF ground
     coeff = np.eye(2,4)
-    ''' \sum_ij <00010111|h_ij a_i^\dagger a_j|00001111>
-         = <00010111| h_00 + h_\bar{00} + h_11 + h_22 |00001111> +
-           <00001111| h_2\bar{1} |00001111>
-         = h_2\bar{1}
+    ''' \sum_ij <00100111|h_ij a_i^\dagger a_j|00001111>
+         = <00001111| h_\bar{21} |00001111>
         h_ij = 0 if i and k do not have the same spin
     '''
-    integral_one = 0
-    ''' \sum_ijkl <00010111|g_ijkl a_i^\dagger a_k^\dagger a_j a_l|00001111>
-         = <00010111| g_0\bar{0}0\bar{0} + g_0101 + g_0202 + g_\bar{0}1\bar{0}1 + g_\bar{0}2\bar{0}2 |00001111> +
-           <00001111| g_020\bar{1} + g_\bar{0}2\bar{01} + g_121\bar{1} |00001111>
-         = <00001111| V_020\bar{1} + V_\bar{0}2\bar{01} + V_121\bar{1} |00001111> +
-           <00001111| V_02\bar{1}0 + V_\bar{0}2\bar{10} + V_12\bar{1}1 |00001111>
+    integral_one = one[2,1]
+    ''' \sum_ijkl <00100111|g_ijkl a_i^\dagger a_k^\dagger a_j a_l|00001111>
+         = <00001111| g_0\bar{2}0\bar{1} + g_\bar{0201} + g_1\bar{2}1\bar{1} |00001111>
+         = <00001111| V_0\bar{2}0\bar{1} + V_\bar{0201} + V_1\bar{2}1\bar{1} - V_\bar{0210}|00001111> -
        V_ijkl = 0 if i and k do not have the same spin and
                   if j and l do not have the same spin
     '''
-    integral_two = 0
-    assert np.allclose(gem.brute_phi_H_psi(sd, coeff, one, two), integral_one + integral_two)
-    #  Second test
+    integral_two = two[0,2,0,1] + two[0,2,0,1] + two[1,2,1,1] - two[0,2,1,0]
+    assert np.allclose(gem.brute_phi_H_psi(sd, coeff, one, two), integral_one + integral_two)
+    # Wavefunction is a combination of HF ground, Excited states (to 2nd orbital)
+    # Projecting onto single excitation of HF ground
     coeff[:, 2] = 1
-    assert np.allclose(gem.brute_phi_H_psi(sd, coeff, one, two), integral_one + integral_two)
-    #  Third test
+    ''' \sum_ij <00100111|h_ij a_i^\dagger a_j|00110011>
+         = <00100111| h_12 |00110011>
+        \sum_ijkl <00100111|g_ijkl a_i^\dagger a_k^\dagger a_j a_l|00110011>
+         = <00110011| g_0102 + g_\bar{0}1\bar{0}2 + g_1\bar{2}2\bar{2} |00110011>
+         = <00110011| V_0102 + V_\bar{0}1\bar{0}2 + V_1\bar{2}2\bar{2} - V_0120 |00110011>
+    '''
+    integral_one += one[1,2]
+    integral_two += two[0,1,0,2] + two[0,1,0,2] + two[1,2,2,2] - two[0,1,2,0]
+    ''' \sum_ij <00100111|h_ij a_i^\dagger a_j|00111100> = 0
+        \sum_ijkl <00100111|g_ijkl a_i^\dagger a_k^\dagger a_j a_l|00111100>
+         = <00111100| g_0\bar{01}2 |00111100>
+         = <00110011| V_0\bar{01}2 - V_0\bar{0}2\bar{1} |00110011>
+         = -<00110011| V_0\bar{0}2\bar{1} |00110011>
+    '''
+    integral_two -= two[0,0,2,1]
+    assert np.allclose(gem.brute_phi_H_psi(sd, coeff, one, two), integral_one + integral_two)
+    # Wavefunction is a combination of HF ground, Excited states (to 2nd and 3rd orbitals)
+    # Projecting onto single excitation of HF ground
     coeff[:, 3] = 1
-    assert np.allclose(gem.brute_phi_H_psi(sd, coeff, one, two), integral_one + integral_two)
-<<<<<<< HEAD
+    ''' \sum_ij <00100111|h_ij a_i^\dagger a_j|11000011> = 0
+        \sum_ijkl <00100111|g_ijkl a_i^\dagger a_k^\dagger a_j a_l|11000011>
+         = <11000011| g_1\bar{2}3\bar{3} |11000011>
+         = <11000011| V_1\bar{2}3\bar{3} |11000011>
+    '''
+    integral_two += two[1,2,3,3]
+    ''' \sum_ij <00100111|h_ij a_i^\dagger a_j|11001100> =0
+        \sum_ijkl <00100111|g_ijkl a_i^\dagger a_k^\dagger a_j a_l|11001100> = 0
+    '''
+    ''' \sum_ij <00100111|h_ij a_i^\dagger a_j|11110000> = 0
+        \sum_ijkl <00100111|g_ijkl a_i^\dagger a_k^\dagger a_j a_l|11110000> = 0
+    '''
+    assert np.allclose(gem.brute_phi_H_psi(sd, coeff, one, two), integral_one + integral_two)
 
 def test_jacobian():
     """ Tests, APIG.jacobian()
@@ -364,62 +389,7 @@
 test_brute_phi_H_psi()
 import sys
 sys.exit()
-=======
-    # Non pair occupied slater determinant (beta to beta excitation)
-    sd = 0b100111
-    # Wavefunction is a combination of HF ground
-    # Projecting onto single excitation of HF ground
-    coeff = np.eye(2,4)
-    ''' \sum_ij <00100111|h_ij a_i^\dagger a_j|00001111>
-         = <00001111| h_\bar{21} |00001111>
-        h_ij = 0 if i and k do not have the same spin
-    '''
-    integral_one = one[2,1]
-    ''' \sum_ijkl <00100111|g_ijkl a_i^\dagger a_k^\dagger a_j a_l|00001111>
-         = <00001111| g_0\bar{2}0\bar{1} + g_\bar{0201} + g_1\bar{2}1\bar{1} |00001111>
-         = <00001111| V_0\bar{2}0\bar{1} + V_\bar{0201} + V_1\bar{2}1\bar{1} - V_\bar{0210}|00001111> -
-       V_ijkl = 0 if i and k do not have the same spin and
-                  if j and l do not have the same spin
-    '''
-    integral_two = two[0,2,0,1] + two[0,2,0,1] + two[1,2,1,1] - two[0,2,1,0]
-    assert np.allclose(gem.brute_phi_H_psi(sd, coeff, one, two), integral_one + integral_two)
-    # Wavefunction is a combination of HF ground, Excited states (to 2nd orbital)
-    # Projecting onto single excitation of HF ground
-    coeff[:, 2] = 1
-    ''' \sum_ij <00100111|h_ij a_i^\dagger a_j|00110011>
-         = <00100111| h_12 |00110011>
-        \sum_ijkl <00100111|g_ijkl a_i^\dagger a_k^\dagger a_j a_l|00110011>
-         = <00110011| g_0102 + g_\bar{0}1\bar{0}2 + g_1\bar{2}2\bar{2} |00110011>
-         = <00110011| V_0102 + V_\bar{0}1\bar{0}2 + V_1\bar{2}2\bar{2} - V_0120 |00110011>
-    '''
-    integral_one += one[1,2]
-    integral_two += two[0,1,0,2] + two[0,1,0,2] + two[1,2,2,2] - two[0,1,2,0]
-    ''' \sum_ij <00100111|h_ij a_i^\dagger a_j|00111100> = 0
-        \sum_ijkl <00100111|g_ijkl a_i^\dagger a_k^\dagger a_j a_l|00111100>
-         = <00111100| g_0\bar{01}2 |00111100>
-         = <00110011| V_0\bar{01}2 - V_0\bar{0}2\bar{1} |00110011>
-         = -<00110011| V_0\bar{0}2\bar{1} |00110011>
-    '''
-    integral_two -= two[0,0,2,1]
-    assert np.allclose(gem.brute_phi_H_psi(sd, coeff, one, two), integral_one + integral_two)
-    # Wavefunction is a combination of HF ground, Excited states (to 2nd and 3rd orbitals)
-    # Projecting onto single excitation of HF ground
-    coeff[:, 3] = 1
-    ''' \sum_ij <00100111|h_ij a_i^\dagger a_j|11000011> = 0
-        \sum_ijkl <00100111|g_ijkl a_i^\dagger a_k^\dagger a_j a_l|11000011>
-         = <11000011| g_1\bar{2}3\bar{3} |11000011>
-         = <11000011| V_1\bar{2}3\bar{3} |11000011>
-    '''
-    integral_two += two[1,2,3,3]
-    ''' \sum_ij <00100111|h_ij a_i^\dagger a_j|11001100> =0
-        \sum_ijkl <00100111|g_ijkl a_i^\dagger a_k^\dagger a_j a_l|11001100> = 0
-    '''
-    ''' \sum_ij <00100111|h_ij a_i^\dagger a_j|11110000> = 0
-        \sum_ijkl <00100111|g_ijkl a_i^\dagger a_k^\dagger a_j a_l|11110000> = 0
-    '''
-    assert np.allclose(gem.brute_phi_H_psi(sd, coeff, one, two), integral_one + integral_two)
-
->>>>>>> 427270f2
+
 '''
 test_init()
 test_setters_getters()
